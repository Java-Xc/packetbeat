package crawler

import (
	"os"
	"path/filepath"
	"time"

	cfg "github.com/elastic/filebeat/config"
	"github.com/elastic/filebeat/harvester"
	"github.com/elastic/filebeat/input"
	"github.com/elastic/libbeat/logp"
)

type Prospector struct {
	FileConfig     cfg.FileConfig
	prospectorList map[string]ProspectorFileStat
	iteration      uint32
	lastscan       time.Time
	crawler        *Crawler
	missingFiles   *map[string]os.FileInfo
}

// Contains statistic about file when it was last seend by the prospector
type ProspectorFileStat struct {
	Fileinfo      os.FileInfo /* the file info */
	Harvester     chan int64  /* the harvester will send an event with its offset when it closes */
	LastIteration uint32      /* int number of the last iterations in which we saw this file */
}

// Init sets up default config for prospector
func (p *Prospector) Init() {
	if p.FileConfig.IgnoreOlder != "" {

		var err error
		// Default ignore time time
		p.FileConfig.IgnoreOlderDuration, err = time.ParseDuration(p.FileConfig.IgnoreOlder)

		if err != nil {
			logp.Warn("Failed to parse dead time duration '%s'. Error was: %s\n", p.FileConfig.IgnoreOlder, err)
		}
	} else {
		logp.Debug("propsector", "Set ignoreOlderDuration to %s", cfg.DefaultIgnoreOlderDuration)
		// Set it to default
		p.FileConfig.IgnoreOlderDuration = cfg.DefaultIgnoreOlderDuration
	}
}

// Starts scanning through all the file paths and fetch the related files. Start a harvester for each file
func (p *Prospector) Start(spoolChan chan *input.FileEvent) {

	p.prospectorList = make(map[string]ProspectorFileStat)

	// Handle any "-" (stdin) paths
	for i, path := range p.FileConfig.Paths {

		logp.Debug("prospector", "Harvest path: %s", path)

		if path == "-" {
			// Offset and Initial never get used when path is "-"
			h := harvester.Harvester{
				Path:        path,
				FileConfig:  p.FileConfig,
				SpoolerChan: spoolChan,
			}

			h.Start()

			// Remove it from the file list
			p.FileConfig.Paths = append(p.FileConfig.Paths[:i], p.FileConfig.Paths[i+1:]...)
		}
	}

	// Seed last scan time
	p.lastscan = time.Now()

	// Now let's do one quick scan to pick up new files
	for _, path := range p.FileConfig.Paths {
		p.scan(path, spoolChan)
	}

	// This signals we finished considering the previous state
	event := &input.FileState{
		Source: nil,
	}
	p.crawler.Persist <- event

	for {
		newlastscan := time.Now()

		for _, path := range p.FileConfig.Paths {
			// Scan - flag false so new files always start at beginning TODO: is this still working as expected?
			p.scan(path, spoolChan)
		}

		p.lastscan = newlastscan

		// Defer next scan for a bit.
		// TODO: Implement config variable or find algorithm when to rescan
		time.Sleep(10 * time.Second) // Make this tunable

		// Clear out files that disappeared and we've stopped harvesting
		for file, lastinfo := range p.prospectorList {
			if len(lastinfo.Harvester) != 0 && lastinfo.LastIteration < p.iteration {
				delete(p.prospectorList, file)
			}
		}

		p.iteration++ // Overflow is allowed
	}
}

// Scans the specific path which can be a glob (/**/**/*.log)
func (p *Prospector) scan(path string, output chan *input.FileEvent) {

	logp.Debug("prospector", "scan path %s", path)
	// Evaluate the path as a wildcards/shell glob
	matches, err := filepath.Glob(path)
	if err != nil {
		logp.Debug("prospector", "glob(%s) failed: %v", path, err)
		return
	}

	p.missingFiles = &map[string]os.FileInfo{}

	// Check any matched files to see if we need to start a harvester
	for _, file := range matches {
		logp.Debug("prospector", "Check file for harvesting: %s", file)

		// Stat the file, following any symlinks.
		fileinfo, err := os.Stat(file)

		// TODO(sissel): check err
		if err != nil {
			logp.Debug("prospector", "stat(%s) failed: %s", file, err)
			continue
		}

		newFile := input.File{
			FileInfo: fileinfo,
		}

		if newFile.FileInfo.IsDir() {
			logp.Debug("prospector", "Skipping directory: %s", file)
			continue
		}

		// Check the current info against p.prospectorinfo[file]
		lastinfo, isKnown := p.prospectorList[file]

		oldFile := input.File{
			FileInfo: lastinfo.Fileinfo,
		}

		// Create a new prospector info with the stat info for comparison
		newInfo := ProspectorFileStat{
			Fileinfo:      newFile.FileInfo,
			Harvester:     make(chan int64, 1),
			LastIteration: p.iteration,
		}

		// Conditions for starting a new harvester:
		// - file path hasn't been seen before
		// - the file's inode or device changed
		if !isKnown {
			p.checkNewFile(&newInfo, file, output)
		} else {
			p.checkExistingFile(&newInfo, &newFile, &oldFile, file, output)
		}

		// Track the stat data for this file for later comparison to check for
		// rotation/etc
		p.prospectorList[file] = newInfo
	} // for each file matched by the glob
}

// Check if harvester for new file hast to be started
// For a new file the following options exist:
func (p *Prospector) checkNewFile(newinfo *ProspectorFileStat, file string, output chan *input.FileEvent) {

	logp.Debug("prospector", "Start harvesting unkown file:", file)

	// Init harvester with info
	h := &harvester.Harvester{
		Path:        file,
		FileConfig:  p.FileConfig,
		FinishChan:  newinfo.Harvester,
		SpoolerChan: output,
	}

	// Check for unmodified time, but only if the file modification time is before the last scan started
	// This ensures we don't skip genuine creations with dead times less than 10s
	if newinfo.Fileinfo.ModTime().Before(p.lastscan) && time.Since(newinfo.Fileinfo.ModTime()) > p.FileConfig.IgnoreOlderDuration {

		// Call crawler if there if there exists a state for the given file
		offset, resuming := p.crawler.fetchState(file, newinfo.Fileinfo)

		// Are we resuming a dead file? We have to resume even if dead so we catch any old updates to the file
		// This is safe as the harvester, once it hits the EOF and a timeout, will stop harvesting
		// Once we detect changes again we can resume another harvester again - this keeps number of go routines to a minimum
		if resuming {
			logp.Debug("prospector", "Resuming harvester on a previously harvested file: %s", file)

			h.Offset = offset
			h.Start()
		} else {
			// Old file, skip it, but push offset of file size so we start from the end if this file changes and needs picking up
			logp.Debug("prospector", "Skipping file (older than ignore older of %v): %s", p.FileConfig.IgnoreOlderDuration, file)
			newinfo.Harvester <- newinfo.Fileinfo.Size()
		}
	} else if previousFile := p.isFileRenamed(file, newinfo.Fileinfo); previousFile != "" {
		// This file was simply renamed (known inode+dev) - link the same harvester channel as the old file
		logp.Debug("prospector", "File rename was detected: %s -> %s", previousFile, file)
		newinfo.Harvester = p.prospectorList[previousFile].Harvester

	} else {

		// Call crawler if there if there exists a state for the given file
		offset, resuming := p.crawler.fetchState(file, newinfo.Fileinfo)

		// Are we resuming a file or is this a completely new file?
		if resuming {
			logp.Debug("prospector", "Resuming harvester on a previously harvested file: %s", file)
		} else {
			logp.Debug("prospector", "Launching harvester on new file: %s", file)
		}

		// Launch the harvester
		h.Offset = offset
		h.Start()
	}
}

// checkExistingFile checks if a harvester has to be started for a already known file
// For existing files the following options exist:
// * Last reading position is 0, no harvester has to be started as old harvester probably still busy
// * The old known modification time is older then the current one. Start at last known position
// * The new file is not the same as the old file, means file was renamed
// ** New file is actually really a new file, start a new harvester
// ** Renamed file has a state, continue there
func (p *Prospector) checkExistingFile(newinfo *ProspectorFileStat, newFile *input.File, oldFile *input.File, file string, output chan *input.FileEvent) {

	logp.Debug("prospector", "Update existing file for harvesting:", file)

	h := &harvester.Harvester{
		Path:        file,
		FileConfig:  p.FileConfig,
		FinishChan:  newinfo.Harvester,
		SpoolerChan: output,
	}

<<<<<<< HEAD
	if !oldFile.IsSameFile(newFile) {

		if previousFile := p.isFileRenamed(file, newinfo.Fileinfo); previousFile != "" {
			// This file was renamed from another file we know - link the same harvester channel as the old file
			logp.Debug("prospector", "File rename was detected: %s -> %s", previousFile, file)
			logp.Debug("prospector", "Launching harvester on renamed file: %s", file)

			newinfo.Harvester = p.prospectorList[previousFile].Harvester
		} else {
			// File is not the same file we saw previously, it must have rotated and is a new file
			logp.Debug("prospector", "Launching harvester on rotated file: %s", file)

			// Forget about the previous harvester and let it continue on the old file - so start a new channel to use with the new harvester
			newinfo.Harvester = make(chan int64, 1)

			// Start a new harvester on the path
			h.Start()
		}

		// Keep the old file in missingFiles so we don't rescan it if it was renamed and we've not yet reached the new filename
		// We only need to keep it for the remainder of this iteration then we can assume it was deleted and forget about it
		(*p.missingFiles)[file] = oldFile.FileInfo

	} else if len(newinfo.Harvester) != 0 && oldFile.FileInfo.ModTime() != newinfo.Fileinfo.ModTime() {
		// Resume harvesting of an old file we've stopped harvesting from
		logp.Debug("prospector", "Resuming harvester on an old file that was just modified: %s", file)

		// Start a harvester on the path; an old file was just modified and it doesn't have a harvester
		// The offset to continue from will be stored in the harvester channel - so take that to use and also clear the channel
		h.Offset = <-newinfo.Harvester
		h.Start()
	} else {
		logp.Debug("prospector", "Not harvesting, file didn't change: ", file)
	}
=======
	// New file so just start from an automatic position
	return 0, false
}

func (p *Prospector) Stop() {

>>>>>>> 40d2b258
}<|MERGE_RESOLUTION|>--- conflicted
+++ resolved
@@ -248,7 +248,6 @@
 		SpoolerChan: output,
 	}
 
-<<<<<<< HEAD
 	if !oldFile.IsSameFile(newFile) {
 
 		if previousFile := p.isFileRenamed(file, newinfo.Fileinfo); previousFile != "" {
@@ -283,12 +282,8 @@
 	} else {
 		logp.Debug("prospector", "Not harvesting, file didn't change: ", file)
 	}
-=======
-	// New file so just start from an automatic position
-	return 0, false
 }
 
 func (p *Prospector) Stop() {
 
->>>>>>> 40d2b258
 }